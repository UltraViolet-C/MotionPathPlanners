--- conflicted
+++ resolved
@@ -195,11 +195,7 @@
         return True
     
 
-<<<<<<< HEAD
-    def plan(self, start_state, dest_state, max_num_steps, max_steering_radius, dest_reached_radius, show=True):
-=======
     def plan(self, start_state, dest_state, max_num_steps, max_steering_radius, dest_reached_radius, plot_graphic=True):
->>>>>>> 34dbfaef
         """
         Returns a path as a sequence of states [start_state, ..., dest_state]
         if dest_state is reachable from start_state. Otherwise returns [start_state].
@@ -359,13 +355,6 @@
                 best_plan = self._follow_parent_pointers(dest_state)
                 max_cost = self.cost(dest_state, start_state)
             
-<<<<<<< HEAD
-            if show:
-                cv2.imshow('image', img)
-                cv2.waitKey(10)
-        if show:
-            draw_plan(img, best_plan, bgr=(0,0,255), thickness=2)
-=======
             if plot_graphic:
                 cv2.imshow('image', img)
                 cv2.waitKey(10)
@@ -374,7 +363,6 @@
             draw_plan(img, best_plan, bgr=(0,0,255), thickness=2)
             for x in best_plan:
                 print(x.x, x.y)
->>>>>>> 34dbfaef
             cv2.waitKey(0)
         
         return best_plan
